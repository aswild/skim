--- conflicted
+++ resolved
@@ -34,15 +34,10 @@
     pub margin: Option<&'a str>,
     pub no_height: bool,
     pub no_clear: bool,
-<<<<<<< HEAD
+    pub no_clear_start: bool,
     pub min_height: TermHeight,
     pub height: TermHeight,
     pub auto_height: bool,
-=======
-    pub no_clear_start: bool,
-    pub min_height: Option<&'a str>,
-    pub height: Option<&'a str>,
->>>>>>> e222816a
     pub preview: Option<&'a str>,
     pub preview_window: Option<&'a str>,
     pub reverse: bool,
@@ -92,15 +87,10 @@
             margin: Some("0,0,0,0"),
             no_height: false,
             no_clear: false,
-<<<<<<< HEAD
+            no_clear_start: false,
             min_height: TermHeight::Fixed(10),
             height: Default::default(),
             auto_height: false,
-=======
-            no_clear_start: false,
-            min_height: Some("10"),
-            height: Some("100%"),
->>>>>>> e222816a
             preview: None,
             preview_window: Some("right:50%"),
             reverse: false,
@@ -130,11 +120,7 @@
 }
 
 impl<'a> SkimOptionsBuilder<'a> {
-<<<<<<< HEAD
     pub fn build(&mut self) -> SkimOptions<'a> {
-=======
-    pub fn build(&mut self) -> Result<SkimOptions<'a>, SkimOptionsBuilderError> {
->>>>>>> e222816a
         if let Some(true) = self.no_height {
             self.height = Some(TermHeight::Percent(100));
         }
